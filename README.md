# d-SNE PyTorch

A PyTorch port of the MXNet (Gluon) implementation for `d-SNE: Domain Adaptation using Stochastic Neighbourhood Embedding` [(Xu et al., 2019)](https://arxiv.org/abs/1905.12775). This port was created by Joshua Newton to fulfill the requirements of the course project for _**CSC 586B**: Deep Learning for Computer Vision_ taught at the University of Victoria in BC, Canada.

**Note:** There are two original MXNet implementations: 

1. [October 2019](https://github.com/ShownX/d-SNE), a version originally created for the publication's CVPR submission.
2. [March 2020](https://github.com/ShownX/d-SNE), a refactored version created by author in response to GitHub issues ([1](https://github.com/aws-samples/d-SNE/issues/13), [2](https://github.com/aws-samples/d-SNE/issues/7)) which suggested that the October 2019 implementation was not functional. 

This port is primarily based off of the March 2020 implementation. 

<<<<<<< HEAD
A final report for this project can be found at this link: [Final Report](d-SNE_Final_Report_v1.0.pdf)
=======
## Setup

Prior to running this app, some initial setup is required. The experiments used in this port require training/testing datasets to be downloaded manually to the `/dsne_pytorch/data_loading/data` directory, then repacked into HDF5 containers. 

A `README.md` file is provided in the `data` directory for further instructions on how to download and repack the required datasets.
>>>>>>> 6c993a89

## Usage

At time of writing, only the MNIST -> MNIST-M (supervised, 10 target images per class) experiment has been replicated. Please ensure that the necessary datasets have been prepared before continuing. To run this experiment, use the following command: 

```
python3 -m dsne_pytorch configs/mt-mm.cfg --train --test
```

<<<<<<< HEAD
For this configuration to be usable, the datasets for MNIST and MNIST-M must be manually downloaded, then packed using the `data_loading/pack_data_hdf5.py` script. A list of required files, as well as links to current mirrors, can be found in the source code for that script. 
=======
To tweak this experiment, please review the `mt-mm.cfg` file. Each configuration parameter can also be overridden using additional CLI arguments, such as:

```
python3 -m dsne_pytorch configs/mt-mm.cfg --train --test --batch_size 100 --learning_rate 0.0001
```
>>>>>>> 6c993a89

## Future work

Below is a list of the remaining functionality described by the source publication that has yet to be implemented. 

* VGG-16 and ResNet101 models. Used to compare performance with other state-of-the-art domain adaptation publications, including CCSA [(Motiian et al., 2017)](https://arxiv.org/abs/1709.10190) and FADA [(Motiian et al., 2017)](https://arxiv.org/abs/1711.02536).
* Dataset packing for various digits datasets ([USPS](https://www.kaggle.com/bistaumanga/usps-dataset), [SVHN](http://ufldl.stanford.edu/housenumbers/)), Office31 datasets ([Webcam, Amazon, DSLR](https://people.eecs.berkeley.edu/~jhoffman/domainadapt/)), and VisaDA-C 2017 datasets ([real, synthetic](https://ai.bu.edu/visda-2017/)). 
* Semi-supervised extension to allow use of unlabeled images.

Below is a list of experiments described by the source publication which have which have yet to be replicated.
* MNIST -> USPS (supervised, target images per class varying between 0 and 7)
* Various digits dataset pairs, including MNIST -> USPS, USPS -> MNIST, MNIST -> SVHN, and SVHN -> MNIST.
* Domain generalization tests to verify performance on source domain dataset.
* Various Office31 dataset pairs, including all combinations of Webcam, Amazon, and DSLR datasets.
* VisDA-C 2017 dataset, in accordance with challenge guidelines.

Lastly, it could be beneficial to further explore hyperparameter tuning. The default set of hyperparameters provided with the March 2020 MXNet implementation appear to have significant flaws.
* Loss/evolution curves are flat during the initial training iterations.
* Overfitting occurs before accuracy can reach the performance stated by the publication for the MNIST -> MNIST-M experiment. _(I achieved 81% compared to the 87% stated by the publication.)_

If time permits, this repository will be updated with further progress.

## Resources used in this project

Below are attributions for guides, tutorials, templates, and miscellaneous repositories that were consulted when implementing this project. 

* Package structure: https://chriswarrick.com/blog/2014/09/15/python-apps-the-right-way-entry_points-and-scripts/
* PyTorch project structure: https://github.com/victoresque/pytorch-template<|MERGE_RESOLUTION|>--- conflicted
+++ resolved
@@ -9,15 +9,11 @@
 
 This port is primarily based off of the March 2020 implementation. 
 
-<<<<<<< HEAD
-A final report for this project can be found at this link: [Final Report](d-SNE_Final_Report_v1.0.pdf)
-=======
 ## Setup
 
 Prior to running this app, some initial setup is required. The experiments used in this port require training/testing datasets to be downloaded manually to the `/dsne_pytorch/data_loading/data` directory, then repacked into HDF5 containers. 
 
 A `README.md` file is provided in the `data` directory for further instructions on how to download and repack the required datasets.
->>>>>>> 6c993a89
 
 ## Usage
 
@@ -27,15 +23,11 @@
 python3 -m dsne_pytorch configs/mt-mm.cfg --train --test
 ```
 
-<<<<<<< HEAD
-For this configuration to be usable, the datasets for MNIST and MNIST-M must be manually downloaded, then packed using the `data_loading/pack_data_hdf5.py` script. A list of required files, as well as links to current mirrors, can be found in the source code for that script. 
-=======
 To tweak this experiment, please review the `mt-mm.cfg` file. Each configuration parameter can also be overridden using additional CLI arguments, such as:
 
 ```
 python3 -m dsne_pytorch configs/mt-mm.cfg --train --test --batch_size 100 --learning_rate 0.0001
 ```
->>>>>>> 6c993a89
 
 ## Future work
 
